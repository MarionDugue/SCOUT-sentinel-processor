--- conflicted
+++ resolved
@@ -14,11 +14,8 @@
 
 ## Overview
 
-<<<<<<< HEAD
 SCOUT-sentinel-processor automates the acquisition, processing, and statistical extraction of relevant metrics of SAR (eg. radar backscatter, entropy, alpha angles) and optical (NDVI) satellite data for crop monitoring.
-=======
-SCOUT-sentinel-processor automates the acquisition, processing, and statistiacl extraction of relevant metrics of SAR and optical satellite data for crop monitoring.
->>>>>>> 497cab0e
+
 
 ### Key Capabilities
 
@@ -50,11 +47,7 @@
 
 ```
 SCOUT-sentinel-processor/
-<<<<<<< HEAD
 ├── config/                 
-=======
-├── config/                 # Configuration files
->>>>>>> 497cab0e
 │   └── config.yml         # Main configuration
 ├── sentinel1/             
 │   ├── s1_find_ids.py     # Scene discovery
@@ -130,11 +123,8 @@
 ```
 
 ## Usage
-<<<<<<< HEAD
 Sentinel-1 and Sentinel-2 preprocessing are done independently and do not rely on one another aside from sharing the same area of interest and timespan inputted in the config file. 
-=======
-Sentinel-1 and Sentinel-2 preprocessing are done independently and do not rely on one another aside from sharing the same area of interest and timespan inpotuted in the config file. 
->>>>>>> 497cab0e
+
 
 ### Sentinel-1 Processing
 
